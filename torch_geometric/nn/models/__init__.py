--- conflicted
+++ resolved
@@ -9,13 +9,8 @@
 from .graph_unet import GraphUNet
 from .schnet import SchNet
 from .dimenet import DimeNet, DimeNetPlusPlus
-<<<<<<< HEAD
-from .explainer import (Explainer, to_captum, to_captum_model, to_captum_input,
-                        captum_output_to_dicts)
-=======
 from .captum import (to_captum, to_captum_model, to_captum_input,
                      captum_output_to_dicts)
->>>>>>> 30ed9777
 from .metapath2vec import MetaPath2Vec
 from .deepgcn import DeepGCNLayer
 from .tgn import TGNMemory
@@ -28,18 +23,7 @@
 from .mask_label import MaskLabel
 from .rev_gnn import GroupAddRev
 
-<<<<<<< HEAD
-from torch_geometric.deprecation import deprecated
-from torch_geometric.explain.algorithm.gnn_explainer import GNNExplainer_
-
-GNNExplainer = deprecated(
-    "use 'explain.Explainer' with 'explain.algorithm.GNNExplainer' instead",
-    'nn.models.GNNExplainer')(GNNExplainer_)
-
-__all__ = [
-=======
 __all__ = classes = [
->>>>>>> 30ed9777
     'MLP',
     'GCN',
     'GraphSAGE',
@@ -76,7 +60,6 @@
     'LightGCN',
     'MaskLabel',
     'GroupAddRev',
-    'GNNExplainer',
 ]
 
 import copy
