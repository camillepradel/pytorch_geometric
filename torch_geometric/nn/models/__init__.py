from .mlp import MLP
from .basic_gnn import GCN, GraphSAGE, GIN, GAT, PNA, EdgeCNN
from .jumping_knowledge import JumpingKnowledge
from .node2vec import Node2Vec
from .deep_graph_infomax import DeepGraphInfomax
from .autoencoder import InnerProductDecoder, GAE, VGAE, ARGA, ARGVA
from .signed_gcn import SignedGCN
from .re_net import RENet
from .graph_unet import GraphUNet
from .schnet import SchNet
from .dimenet import DimeNet, DimeNetPlusPlus
<<<<<<< HEAD
from .explainer import Explainer, to_captum
=======
from .explainer import (Explainer, to_captum, to_captum_model, to_captum_input,
                        captum_output_to_dicts)
from .gnn_explainer import GNNExplainer
>>>>>>> a76d8970
from .metapath2vec import MetaPath2Vec
from .deepgcn import DeepGCNLayer
from .tgn import TGNMemory
from .label_prop import LabelPropagation
from .correct_and_smooth import CorrectAndSmooth
from .attentive_fp import AttentiveFP
from .rect import RECT_L
from .linkx import LINKX
from .lightgcn import LightGCN
from .mask_label import MaskLabel
from .rev_gnn import GroupAddRev

from torch_geometric.deprecation import deprecated
from torch_geometric.explain.algorithm.gnn_explainer import GNNExplainer_

GNNExplainer = deprecated(
    "use 'explain.Explainer' with 'explain.algorithm.GNNExplainer' instead",
    'nn.models.GNNExplainer')(GNNExplainer_)

__all__ = [
    'MLP',
    'GCN',
    'GraphSAGE',
    'GIN',
    'GAT',
    'PNA',
    'EdgeCNN',
    'JumpingKnowledge',
    'Node2Vec',
    'DeepGraphInfomax',
    'InnerProductDecoder',
    'GAE',
    'VGAE',
    'ARGA',
    'ARGVA',
    'SignedGCN',
    'RENet',
    'GraphUNet',
    'SchNet',
    'DimeNet',
    'DimeNetPlusPlus',
    'Explainer',
    'to_captum',
<<<<<<< HEAD
=======
    'to_captum_model',
    'to_captum_input',
    'captum_output_to_dicts',
    'GNNExplainer',
>>>>>>> a76d8970
    'MetaPath2Vec',
    'DeepGCNLayer',
    'TGNMemory',
    'LabelPropagation',
    'CorrectAndSmooth',
    'AttentiveFP',
    'RECT_L',
    'LINKX',
    'LightGCN',
    'MaskLabel',
    'GroupAddRev',
    'GNNExplainer',
]

classes = __all__<|MERGE_RESOLUTION|>--- conflicted
+++ resolved
@@ -9,13 +9,8 @@
 from .graph_unet import GraphUNet
 from .schnet import SchNet
 from .dimenet import DimeNet, DimeNetPlusPlus
-<<<<<<< HEAD
-from .explainer import Explainer, to_captum
-=======
 from .explainer import (Explainer, to_captum, to_captum_model, to_captum_input,
                         captum_output_to_dicts)
-from .gnn_explainer import GNNExplainer
->>>>>>> a76d8970
 from .metapath2vec import MetaPath2Vec
 from .deepgcn import DeepGCNLayer
 from .tgn import TGNMemory
@@ -59,13 +54,9 @@
     'DimeNetPlusPlus',
     'Explainer',
     'to_captum',
-<<<<<<< HEAD
-=======
     'to_captum_model',
     'to_captum_input',
     'captum_output_to_dicts',
-    'GNNExplainer',
->>>>>>> a76d8970
     'MetaPath2Vec',
     'DeepGCNLayer',
     'TGNMemory',
