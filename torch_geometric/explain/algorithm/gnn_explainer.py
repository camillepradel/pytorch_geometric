--- conflicted
+++ resolved
@@ -84,7 +84,9 @@
     ) -> bool:
 
         task_level = model_config.task_level
-        if task_level not in [ModelTaskLevel.node, ModelTaskLevel.graph]:
+        if task_level not in [
+                ModelTaskLevel.node, ModelTaskLevel.edge, ModelTaskLevel.graph
+        ]:
             logging.error(f"Task level '{task_level.value}' not supported")
             return False
 
@@ -117,43 +119,12 @@
         target_index: Optional[int] = None,
         **kwargs,
     ) -> Explanation:
-<<<<<<< HEAD
-        self._validate_indexes(model_config, index, target_index)
-
-        model.eval()
-        num_nodes = x.size(0)
-        num_edges = edge_index.size(1)
-
-        data_kwargs = dict(x=x, edge_index=edge_index)
-
-        if model_config.task_level == ModelTaskLevel.node:
-            # if we are dealing with a node level task, we can restrict the
-            # computation to the node of interest and its computation graph
-            x, edge_index, index, subset, hard_edge_mask, kwargs = \
-                self.subgraph(model, index, x, edge_index, **kwargs)
-            if (target_index is not None
-                    and model_config.mode == ModelMode.classification):
-                target = torch.index_select(target, 1, subset)
-            else:
-                target = target[subset]
-
-        elif model_config.task_level == ModelTaskLevel.edge:
-            x, edge_index, index, subset, hard_edge_mask, kwargs = \
-                self.subgraph(model, index, x, edge_index, **kwargs)
-            if (target_index is not None
-                    and model_config.mode == ModelMode.classification):
-                target = torch.index_select(target, 1, subset)
-            else:
-                target = target[subset]
-=======
-
         hard_node_mask = hard_edge_mask = None
         if model_config.task_level == ModelTaskLevel.node:
             # We need to compute hard masks to properly clean up edges and
             # nodes attributions not involved during message passing:
             hard_node_mask, hard_edge_mask = self._get_hard_masks(
                 model, index, edge_index, num_nodes=x.size(0))
->>>>>>> a8bfa49f
 
         self._train(model, x, edge_index, explainer_config, model_config,
                     target, index, target_index, **kwargs)
@@ -165,90 +136,6 @@
 
         self._clean_model(model)
 
-<<<<<<< HEAD
-        return Explanation(edge_mask=edge_mask, node_mask=node_mask,
-                           node_feat_mask=node_feat_mask, **data_kwargs)
-
-    def _validate_indexes(self, model_config: ModelConfig,
-                          index: Optional[Union[int, Tensor]],
-                          target_index: Optional[Union[int, Tensor]]):
-        if model_config.task_level == ModelTaskLevel.node:
-            if index is None:
-                raise ValueError("Index must be provided for node level task")
-            elif isinstance(index, Tensor) and index.shape != (1, ):
-                raise NotImplementedError(
-                    "GNNExplainer only supports single node index for now")
-        elif model_config.task_level == ModelTaskLevel.edge:
-            if index is None:
-                raise ValueError("Index must be provided for edge level task")
-            elif isinstance(index, Tensor) and index.shape != (1, ):
-                raise NotImplementedError(
-                    "GNNExplainer only supports single index into edge_index"
-                    " for now")
-        elif model_config.task_level == ModelTaskLevel.graph:
-            if index is not None:
-                raise ValueError("Index must be None for graph level task")
-        else:
-            raise NotImplementedError
-
-        if isinstance(target_index, Tensor) and target_index.shape != (1, ):
-            raise NotImplementedError(
-                "GNNExplainer only supports single target index for now")
-
-    def _get_masks(
-        self,
-        num_nodes: int,
-        num_edges: int,
-        explainer_config: ExplainerConfig,
-        task_level: ModelTaskLevel,
-        hard_edge_mask: Optional[Tensor],
-        subset: Optional[Tensor],
-    ) -> Tuple[Optional[Tensor], Optional[Tensor], Optional[Tensor]]:
-        """Extracts and reshapes the masks from the model parameters."""
-        node_mask_, node_feat_mask_, edge_mask_ = None, None, None
-
-        if self.node_mask is not None:
-            node_mask = self.node_mask.detach().sigmoid().squeeze(-1)
-            if explainer_config.node_mask_type == MaskType.object:
-                if task_level in [ModelTaskLevel.node, ModelTaskLevel.edge]:
-                    node_mask_ = node_mask.new_zeros(num_nodes)
-                    node_mask_[subset] = node_mask
-                elif task_level == ModelTaskLevel.graph:
-                    node_mask_ = node_mask
-                else:
-                    raise NotImplementedError
-            elif explainer_config.node_mask_type == MaskType.attributes:
-                if task_level in [ModelTaskLevel.node, ModelTaskLevel.edge]:
-                    node_feat_mask_ = node_mask.new_zeros(
-                        num_nodes, node_mask.size(-1))
-                    node_feat_mask_[subset] = node_mask
-                elif task_level == ModelTaskLevel.graph:
-                    node_feat_mask_ = node_mask
-                else:
-                    raise NotImplementedError
-            elif explainer_config.node_mask_type == MaskType.common_attributes:
-                if task_level in [ModelTaskLevel.node, ModelTaskLevel.edge]:
-                    node_feat_mask_ = node_mask.new_zeros(
-                        num_nodes, node_mask.numel())
-                    node_feat_mask_[subset] = node_mask
-                elif task_level == ModelTaskLevel.graph:
-                    node_feat_mask_ = self._reshape_common_attributes(
-                        node_mask, num_nodes)
-                else:
-                    raise NotImplementedError
-            else:
-                raise NotImplementedError
-
-        if self.edge_mask is not None:
-            edge_mask = self.edge_mask.detach().sigmoid()
-            if task_level in [ModelTaskLevel.node, ModelTaskLevel.edge]:
-                edge_mask_ = edge_mask.new_zeros(num_edges)
-                edge_mask_[hard_edge_mask] = edge_mask
-            elif task_level == ModelTaskLevel.graph:
-                edge_mask_ = edge_mask
-            else:
-                raise NotImplementedError
-=======
         # TODO Consider dropping differentiation between `mask` and `feat_mask`
         node_feat_mask = None
         if explainer_config.node_mask_type in {
@@ -256,7 +143,6 @@
         }:
             node_feat_mask = node_mask
             node_mask = None
->>>>>>> a8bfa49f
 
         return Explanation(x=x, edge_index=edge_index, edge_mask=edge_mask,
                            node_mask=node_mask, node_feat_mask=node_feat_mask)
@@ -331,44 +217,15 @@
         elif edge_mask_type is not None:
             raise NotImplementedError
 
-<<<<<<< HEAD
-    def _loss_regression(
-        self,
-        y_hat: torch.Tensor,
-        y: torch.Tensor,
-        index: Optional[Union[int, Tensor]] = None,
-        target_index: Optional[Union[int, Tensor]] = None,
-    ):
-        if target_index is not None:
-            y_hat = y_hat[..., target_index].unsqueeze(-1)
-            y = y[..., target_index].unsqueeze(-1)
-
-        if index is not None:
-            loss = torch.cdist(y_hat[index], y[index])
-        else:
-            loss = torch.cdist(y_hat, y)
-
-        return loss
-=======
     def _loss_regression(self, y_hat: Tensor, y: Tensor) -> Tensor:
         return F.mse_loss(y_hat, y)
->>>>>>> a8bfa49f
 
     def _loss_classification(
         self,
         y_hat: Tensor,
         y: Tensor,
         return_type: ModelReturnType,
-<<<<<<< HEAD
-        index: Optional[Union[int, Tensor]] = None,
-        target_index: Optional[Union[int, Tensor]] = None,
-    ):
-        if target_index is not None:
-            y_hat = y_hat[target_index]
-            y = y[target_index]
-=======
     ) -> Tensor:
->>>>>>> a8bfa49f
 
         if y.dim() == 0:  # `index` was given as an integer.
             y_hat, y = y_hat.unsqueeze(0), y.unsqueeze(0)
@@ -378,22 +235,6 @@
 
     def _loss(
         self,
-<<<<<<< HEAD
-        y_hat: torch.Tensor,
-        y: torch.Tensor,
-        edge_mask_type: MaskType,
-        return_type: ModelReturnType,
-        index: Optional[Union[int, Tensor]] = None,
-        target_index: Optional[Union[int, Tensor]] = None,
-        model_mode: ModelMode = ModelMode.regression,
-    ) -> torch.Tensor:
-
-        if model_mode == ModelMode.regression:
-            loss = self._loss_regression(y_hat, y, index, target_index)
-        elif model_mode == ModelMode.classification:
-            loss = self._loss_classification(y_hat, y, return_type, index,
-                                             target_index)
-=======
         y_hat: Tensor,
         y: Tensor,
         explainer_config: ExplainerConfig,
@@ -405,7 +246,6 @@
         elif model_config.mode == ModelMode.classification:
             loss = self._loss_classification(y_hat, y,
                                              model_config.return_type)
->>>>>>> a8bfa49f
         else:
             raise NotImplementedError
 
@@ -426,32 +266,6 @@
 
         return loss
 
-<<<<<<< HEAD
-    def supports(
-        self,
-        explainer_config: ExplainerConfig,
-        model_config: ModelConfig,
-    ) -> bool:
-        if model_config.task_level not in [
-                ModelTaskLevel.node, ModelTaskLevel.edge, ModelTaskLevel.graph
-        ]:
-            logging.error("Model task level not supported.")
-            return False
-        if explainer_config.edge_mask_type not in [MaskType.object, None]:
-            logging.error("Edge mask type not supported.")
-            return False
-
-        if explainer_config.node_mask_type not in [
-                MaskType.common_attributes, MaskType.object,
-                MaskType.attributes
-        ]:
-            logging.error("Node mask type not supported.")
-            return False
-
-        return True
-
-=======
->>>>>>> a8bfa49f
     def _clean_model(self, model):
         clear_masks(model)
         self.node_mask = None
